--- conflicted
+++ resolved
@@ -7,13 +7,8 @@
 
 [package]
 name = "typescript-type-def"
-<<<<<<< HEAD
-version = "0.5.5"
+version = "0.5.6"
 edition = "2021"
-=======
-version = "0.5.6"
-edition = "2018"
->>>>>>> af3c3cf6
 description = "Generate TypeScript type definitions for Rust types"
 license = "MIT"
 authors = ["Daniel Beckwith <djbsnx@gmail.com>"]
