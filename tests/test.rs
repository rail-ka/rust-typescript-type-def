use serde::Serialize;
use std::collections::{HashMap, HashSet};
use typescript_type_def::{
    type_expr::{DefinedTypeInfo, Ident, TypeDefinition, TypeExpr, TypeInfo},
    write_definition_file, DefinitionFileOptions, TypeDef,
};

static TEST_OPTIONS: DefinitionFileOptions<'_> = DefinitionFileOptions {
    header: None,
    root_namespace: Some("types"),
};

fn test_emit<T>() -> String
where
    T: TypeDef,
{
    let mut buf = Vec::new();
    write_definition_file::<_, T>(&mut buf, TEST_OPTIONS).unwrap();
    String::from_utf8(buf).unwrap()
}

macro_rules! assert_eq_str {
    ($actual:expr, $expected:expr) => {{
        let actual = $actual;
        let expected = $expected;
        ::difference::assert_diff!(expected, actual.as_str(), "\n", 0);
    }};
}

#[test]
fn emit() {
    type Inner = Vec<HashMap<Option<usize>, HashSet<String>>>;

    #[derive(Serialize)]
    struct Test(Inner);

    impl TypeDef for Test {
        const INFO: TypeInfo = TypeInfo::Defined(DefinedTypeInfo {
            def: TypeDefinition {
                docs: None,
                path: &[],
                name: Ident("Test"),
                generic_vars: &[],
                def: TypeExpr::Ref(&Inner::INFO),
            },
            generic_args: &[],
        });
    }

    let emitted;
    let stats;
    {
        let mut buf = Vec::new();
        stats =
            write_definition_file::<_, Test>(&mut buf, TEST_OPTIONS).unwrap();
        emitted = String::from_utf8(buf).unwrap();
    }
    assert_eq_str!(
        emitted,
        r#"export default types;
export namespace types{
export type Usize=number;
export type Test=(Record<(types.Usize|null),(string)[]>)[];
}
"#
    );
    assert_eq!(stats.type_definitions, 2);
}

mod derive {
    #![allow(dead_code)]

    use super::*;
    use std::{fmt, marker::PhantomData};

    #[derive(Serialize, TypeDef)]
    #[serde(rename_all = "SCREAMING_SNAKE_CASE")]
    struct Parent {
        foo_bar: usize,
    }

    #[derive(Serialize, TypeDef)]
    struct Test {
        #[serde(flatten)]
        parent: Parent,
        a: String,
        b: Option<usize>,
        #[serde(skip_serializing_if = "Option::is_none")]
        c: Option<Vec<bool>>,
        #[serde(skip_serializing_if = "Option::is_none")]
        d: Option<u8>,
        #[serde(skip)]
        e: Result<(), std::fs::File>,
        #[serde(rename = "FFF")]
        f: String,
    }

    #[derive(Serialize, TypeDef)]
    struct Test2(Test, usize, String);

    #[derive(Serialize, TypeDef)]
    struct Test3(Test2);

    #[derive(Serialize, TypeDef)]
    #[serde(untagged)]
    enum Test4 {
        A(Test3),
        B(String, usize),
        C {
            a: String,
            b: usize,
        },
        #[serde(skip)]
        D(std::fs::File),
    }

    #[derive(Serialize, TypeDef)]
    #[serde(rename_all = "kebab-case")]
    enum Test5 {
        A,
        B,
        CoolBeans,
        #[serde(rename = "DDD")]
        D,
    }

    #[derive(Serialize, TypeDef)]
    enum Test6 {
        A { a: usize },
        B(usize, String),
        C(String),
        D,
    }

    #[derive(Serialize, TypeDef)]
    struct Test7;

    #[derive(Serialize, TypeDef)]
    #[serde(rename = "TEST_8")]
    struct Test8 {}

    #[derive(Serialize, TypeDef)]
    enum Test9 {}

    #[derive(Serialize, TypeDef)]
    #[serde(tag = "type", content = "value")]
    enum Test10 {
        A {
            a: String,
            b: usize,
        },
        #[serde(rename_all = "UPPERCASE")]
        B {
            a: Test4,
            b: Test5,
            c: Test6,
            d: Test7,
            e: Test8,
            f: Option<Test9>,
            g: (),
        },
        C(Parent),
        D,
    }

    #[test]
    fn emit() {
        assert_eq_str!(
            test_emit::<Test10>(),
            r#"export default types;
export namespace types{
export type Usize=number;
export type Parent={"FOO_BAR":types.Usize;};
export type U8=number;
export type Test=(types.Parent&{"a":string;"b":(types.Usize|null);"c"?:(boolean)[];"d"?:types.U8;"FFF":string;});
export type Test2=[types.Test,types.Usize,string];
export type Test3=types.Test2;
export type Test4=(types.Test3|[string,types.Usize]|{"a":string;"b":types.Usize;});
export type Test5=("a"|"b"|"cool-beans"|"DDD");
export type Test6=({"A":{"a":types.Usize;};}|{"B":[types.Usize,string];}|{"C":string;}|"D");
export type Test7=null;
export type TEST_8={};
export type Test9=never;
export type Test10=({"type":"A";"value":{"a":string;"b":types.Usize;};}|{"type":"B";"value":{"A":types.Test4;"B":types.Test5;"C":types.Test6;"D":types.Test7;"E":types.TEST_8;"F":(types.Test9|null);"G":null;};}|{"type":"C";"value":types.Parent;}|{"type":"D";});
}
"#
        );
    }

    #[test]
    fn json() {
        assert_eq_str!(
            serde_json::to_string(&Test10::B {
                a: Test4::A(Test3(Test2(
                    Test {
                        parent: Parent { foo_bar: 123 },
                        a: "foo".to_owned(),
                        b: None,
                        c: Some(vec![true, false]),
                        d: None,
                        e: Ok(()),
                        f: "f".to_owned(),
                    },
                    4,
                    "bar".to_owned(),
                ))),
                b: Test5::CoolBeans,
                c: Test6::B(42, "baz".to_owned()),
                d: Test7,
                e: Test8 {},
                f: None,
                g: (),
            })
            .unwrap(),
            r#"{"type":"B","value":{"A":[{"FOO_BAR":123,"a":"foo","b":null,"c":[true,false],"FFF":"f"},4,"bar"],"B":"cool-beans","C":{"B":[42,"baz"]},"D":null,"E":{},"F":null,"G":null}}"#
        );
    }

    mod enum_tags {
        use super::*;

        #[derive(Clone, Copy, Serialize, TypeDef)]
        struct Inner {
            x: bool,
        }

        const INNER: Inner = Inner { x: true };

        #[test]
        fn tag() {
            #[derive(Serialize, TypeDef)]
            #[serde(tag = "type")]
            enum Test {
                A { a: Inner },
                B(Inner),
                // C(Inner, Inner), // not allowed
                D,
            }

            assert_eq_str!(
                test_emit::<Test>(),
                r#"export default types;
export namespace types{
export type Inner={"x":boolean;};
export type Test=(({"type":"A";}&{"a":types.Inner;})|({"type":"B";}&types.Inner)|{"type":"D";});
}
"#
            );
            assert_eq_str!(
                serde_json::to_string(&Test::A { a: INNER }).unwrap(),
                r#"{"type":"A","a":{"x":true}}"#
            );
            assert_eq_str!(
                serde_json::to_string(&Test::B(INNER)).unwrap(),
                r#"{"type":"B","x":true}"#
            );
            assert_eq_str!(
                serde_json::to_string(&Test::D).unwrap(),
                r#"{"type":"D"}"#
            );
        }

        #[test]
        fn tag_content() {
            #[derive(Serialize, TypeDef)]
            #[serde(tag = "type", content = "value")]
            enum Test {
                A { a: Inner },
                B(Inner),
                C(Inner, Inner),
                D,
            }

            assert_eq_str!(
                test_emit::<Test>(),
                r#"export default types;
export namespace types{
export type Inner={"x":boolean;};
export type Test=({"type":"A";"value":{"a":types.Inner;};}|{"type":"B";"value":types.Inner;}|{"type":"C";"value":[types.Inner,types.Inner];}|{"type":"D";});
}
"#
            );
            assert_eq_str!(
                serde_json::to_string(&Test::A { a: INNER }).unwrap(),
                r#"{"type":"A","value":{"a":{"x":true}}}"#
            );
            assert_eq_str!(
                serde_json::to_string(&Test::B(INNER)).unwrap(),
                r#"{"type":"B","value":{"x":true}}"#
            );
            assert_eq_str!(
                serde_json::to_string(&Test::C(INNER, INNER)).unwrap(),
                r#"{"type":"C","value":[{"x":true},{"x":true}]}"#
            );
            assert_eq_str!(
                serde_json::to_string(&Test::D).unwrap(),
                r#"{"type":"D"}"#
            );
        }

        #[test]
        fn untagged() {
            #[derive(Serialize, TypeDef)]
            #[serde(untagged)]
            enum Test {
                A { a: Inner },
                B(Inner),
                C(Inner, Inner),
                D,
            }

            assert_eq_str!(
                test_emit::<Test>(),
                r#"export default types;
export namespace types{
export type Inner={"x":boolean;};
export type Test=({"a":types.Inner;}|types.Inner|[types.Inner,types.Inner]|null);
}
"#
            );
            assert_eq_str!(
                serde_json::to_string(&Test::A { a: INNER }).unwrap(),
                r#"{"a":{"x":true}}"#
            );
            assert_eq_str!(
                serde_json::to_string(&Test::B(INNER)).unwrap(),
                r#"{"x":true}"#
            );
            assert_eq_str!(
                serde_json::to_string(&Test::C(INNER, INNER)).unwrap(),
                r#"[{"x":true},{"x":true}]"#
            );
            assert_eq_str!(serde_json::to_string(&Test::D).unwrap(), r#"null"#);
        }

        #[test]
        fn none() {
            #[derive(Serialize, TypeDef)]
            enum Test {
                A { a: Inner },
                B(Inner),
                C(Inner, Inner),
                D,
            }

            assert_eq_str!(
                test_emit::<Test>(),
                r#"export default types;
export namespace types{
export type Inner={"x":boolean;};
export type Test=({"A":{"a":types.Inner;};}|{"B":types.Inner;}|{"C":[types.Inner,types.Inner];}|"D");
}
"#
            );
            assert_eq_str!(
                serde_json::to_string(&Test::A { a: INNER }).unwrap(),
                r#"{"A":{"a":{"x":true}}}"#
            );
            assert_eq_str!(
                serde_json::to_string(&Test::B(INNER)).unwrap(),
                r#"{"B":{"x":true}}"#
            );
            assert_eq_str!(
                serde_json::to_string(&Test::C(INNER, INNER)).unwrap(),
                r#"{"C":[{"x":true},{"x":true}]}"#
            );
            assert_eq_str!(serde_json::to_string(&Test::D).unwrap(), r#""D""#);
        }
    }

    #[test]
    fn docs() {
        /// enum `Test`
        #[derive(Serialize, TypeDef)]
        enum Test {
            /// struct variant `Test::A`
            A {
                /// struct variant field `Test::A.a`
                a: String,
            },
            /// newtype variant `Test::B`
            B(
                /// newtype variant field `Test::B.0`
                String,
            ),
            /// tuple variant `Test::C`
            C(
                /// tuple variant field `Test::C.0`
                String,
                /// tuple variant field `Test::C.1`
                String,
            ),
            /// unit variant `Test::D`
            D,
        }

        assert_eq_str!(
            test_emit::<Test>(),
            r#"export default types;
export namespace types{

/**
 * enum `Test`
 */
export type Test=({
/**
 * struct variant `Test::A`
 */
"A":{
/**
 * struct variant field `Test::A.a`
 */
"a":string;};}|{
/**
 * newtype variant `Test::B`
 */
"B":string;}|{
/**
 * tuple variant `Test::C`
 */
"C":[string,string];}|
/**
 * unit variant `Test::D`
 */
"D");
}
"#
        );
    }

    #[test]
    fn raw_idents() {
        #[allow(non_camel_case_types)]
        #[derive(Serialize, TypeDef)]
        struct r#struct {
            r#field: String,
        }

        #[allow(non_camel_case_types)]
        #[derive(Serialize, TypeDef)]
        enum r#enum {
            r#variant1,
            r#variant2 { r#field: r#struct },
        }

        assert_eq_str!(
            test_emit::<r#enum>(),
            r#"export default types;
export namespace types{
export type struct={"field":string;};
export type enum=("variant1"|{"variant2":{"field":types.struct;};});
}
"#
        );
        assert_eq_str!(
            serde_json::to_string(&r#enum::r#variant1).unwrap(),
            r#""variant1""#
        );
        assert_eq_str!(
            serde_json::to_string(&r#enum::r#variant2 {
                r#field: r#struct {
                    r#field: "foo".to_owned()
                }
            })
            .unwrap(),
            r#"{"variant2":{"field":{"field":"foo"}}}"#
        );
    }

    #[test]
    fn namespace() {
        #[derive(Serialize, TypeDef)]
        #[type_def(namespace = "x.y.z")]
        struct Test {
            a: String,
        }

        assert_eq_str!(
            test_emit::<Test>(),
            r#"export default types;
export namespace types{
export namespace x.y.z{export type Test={"a":string;};}
}
"#
        );
    }

    #[test]
    fn generics() {
        #[derive(Serialize, TypeDef)]
        struct Test<'a, A>
        where
            A: fmt::Display,
        {
            #[serde(skip)]
            _marker: PhantomData<&'a ()>,
            a: HashMap<String, A>,
        }

        impl<'a, A> fmt::Display for Test<'a, A>
        where
            A: fmt::Display,
        {
            fn fmt(&self, _f: &mut fmt::Formatter<'_>) -> fmt::Result {
                panic!()
            }
        }

        #[derive(Serialize, TypeDef)]
        struct Test2 {
            a: Test<'static, String>,
            b: Option<Test<'static, usize>>,
            c: HashMap<String, Test<'static, usize>>,
            d: Test<'static, Test<'static, usize>>,
        }

        assert_eq_str!(
            test_emit::<Test2>(),
            r#"export default types;
export namespace types{
export type Test<A>={"a":Record<string,A>;};
export type Usize=number;
export type Test2={"a":types.Test<string>;"b":(types.Test<types.Usize>|null);"c":Record<string,types.Test<types.Usize>>;"d":types.Test<types.Test<types.Usize>>;};
}
"#
        );
    }

    #[test]
    fn default() {
        #[derive(Serialize, TypeDef)]
        struct Test {
            #[serde(default)]
            a: String,
            #[serde(default = "default_b")]
            b: String,
        }

        fn default_b() -> String {
            "foobar".to_owned()
        }

        assert_eq_str!(
            test_emit::<Test>(),
            r#"export default types;
export namespace types{
export type Test={"a"?:string;"b"?:string;};
}
"#
        );
    }

    #[test]
    fn foreign_field() {
        #[derive(Serialize)]
        #[serde(transparent)]
        struct ExternalString(String);

        #[derive(Serialize, TypeDef)]
        #[serde(transparent)]
        struct ExternalStringWrapper(
            #[type_def(type_of = "String")] ExternalString,
        );

        #[derive(Serialize, TypeDef)]
        struct Test {
            #[type_def(type_of = "String")]
            a: ExternalString,
            b: ExternalStringWrapper,
            c: String,
            #[type_def(type_of = "i16")]
            d: usize,
            #[type_def(flatten, type_of = "Test3")]
            e: Test2,
        }

        #[derive(Serialize)]
        struct Test2 {
            foo: String,
        }

        #[derive(Serialize, TypeDef)]
        struct Test3 {
            bar: String,
        }

        assert_eq_str!(
            test_emit::<Test>(),
            r#"export default types;
export namespace types{
export type Test3={"bar":string;};
export type ExternalStringWrapper=string;
export type I16=number;
export type Test=(types.Test3&{"a":string;"b":types.ExternalStringWrapper;"c":string;"d":types.I16;});
}
"#
        );
    }
<<<<<<< HEAD
}

#[cfg(feature = "json_value")]
mod json_value {
    use super::test_emit;
    use serde::Serialize;
    use typescript_type_def::TypeDef;
    #[test]
    fn json_value() {
        #[derive(Serialize, TypeDef)]
        struct Test {
            a: String,
            b: serde_json::Value,
            c: serde_json::Number,
        }

        assert_eq_str!(
            test_emit::<Test>(),
            r#"export default types;
export namespace types{
export type Test={"a":string;"b":unknown;"c":number;};
}
=======

    #[test]
    fn no_root_namespace() {
        #[derive(Serialize, TypeDef)]
        struct Test {
            a: usize,
        }

        let mut buf = Vec::new();
        let mut options = DefinitionFileOptions::default();
        options.header = None;
        options.root_namespace = None;
        write_definition_file::<_, Test>(&mut buf, options).unwrap();
        let result = String::from_utf8(buf).unwrap();

        assert_eq_str!(
            result,
            r#"export type Usize=number;
export type Test={"a":Usize;};
>>>>>>> b181e24a
"#
        );
    }
}<|MERGE_RESOLUTION|>--- conflicted
+++ resolved
@@ -596,30 +596,6 @@
 "#
         );
     }
-<<<<<<< HEAD
-}
-
-#[cfg(feature = "json_value")]
-mod json_value {
-    use super::test_emit;
-    use serde::Serialize;
-    use typescript_type_def::TypeDef;
-    #[test]
-    fn json_value() {
-        #[derive(Serialize, TypeDef)]
-        struct Test {
-            a: String,
-            b: serde_json::Value,
-            c: serde_json::Number,
-        }
-
-        assert_eq_str!(
-            test_emit::<Test>(),
-            r#"export default types;
-export namespace types{
-export type Test={"a":string;"b":unknown;"c":number;};
-}
-=======
 
     #[test]
     fn no_root_namespace() {
@@ -639,7 +615,31 @@
             result,
             r#"export type Usize=number;
 export type Test={"a":Usize;};
->>>>>>> b181e24a
+"#
+        );
+    }
+}
+
+#[cfg(feature = "json_value")]
+mod json_value {
+    use super::test_emit;
+    use serde::Serialize;
+    use typescript_type_def::TypeDef;
+    #[test]
+    fn json_value() {
+        #[derive(Serialize, TypeDef)]
+        struct Test {
+            a: String,
+            b: serde_json::Value,
+            c: serde_json::Number,
+        }
+
+        assert_eq_str!(
+            test_emit::<Test>(),
+            r#"export default types;
+export namespace types{
+export type Test={"a":string;"b":unknown;"c":number;};
+}
 "#
         );
     }
