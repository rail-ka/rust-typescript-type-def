--- conflicted
+++ resolved
@@ -1,12 +1,7 @@
 [package]
 name = "typescript-type-def-derive"
-<<<<<<< HEAD
-version = "0.5.5"
+version = "0.5.6"
 edition = "2021"
-=======
-version = "0.5.6"
-edition = "2018"
->>>>>>> af3c3cf6
 description = "Derive procedural macro for typescript-type-def"
 license = "MIT"
 authors = ["Daniel Beckwith <djbsnx@gmail.com>"]
